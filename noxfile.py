from pathlib import Path

import nox
from nox_poetry import session

nox.options.sessions = ["test", "coverage", "mypy"]  # "docs"]

python_versions = ["3.8", "3.9", "3.10", "3.11", "3.12"]


@session(python="python3.10")
def coverage(session):
    session.install("coverage[toml]")
    session.env["TOP"] = str(Path(__file__).parent)
    try:
        session.run("coverage", "combine")
    except:
        pass
    session.run("coverage", "html")
    session.run("coverage", "report", "--fail-under", "100")
    session.run("coverage", "erase")


@session(python=python_versions)
def mypy(session):
<<<<<<< HEAD
    session.install("mypy", "pytest", "hypothesis", "dirty-equals", ".")
    session.run("mypy", "inline_snapshot", "tests")
=======
    session.install("mypy", "pytest", "hypothesis", ".")
    args = ["inline_snapshot", "tests"]
    if session.posargs:
        args = session.posargs
    session.run("mypy", *args)
>>>>>>> 7e753a26


@session(python=python_versions)
def test(session):
    session.install(
        ".",
        "pytest",
        "hypothesis",
        "pytest-subtests",
        "pytest",
        "coverage",
        "pytest-xdist",
        "coverage-enable-subprocess",
        "dirty-equals",
        "time-machine",
        "mypy",
        "pyright",
    )
    session.env["COVERAGE_PROCESS_START"] = str(
        Path(__file__).parent / "pyproject.toml"
    )
    args = [] if session.posargs else ["-n", "auto", "-v"]

    session.env["TOP"] = str(Path(__file__).parent)
    session.run(
        "coverage",
        "run",
        "-m",
        "pytest",
        "--doctest-modules",
        *args,
        "tests",
        "inline_snapshot",
        *session.posargs
    )


@session(python="python3.10")
def docs(session):
    session.install(
        "mkdocs",
        "mkdocs-material[imaging]",
        "mkdocstrings[python]",
        "markdown-exec[ansi]",
    )
    session.run("mkdocs", "build", *session.posargs)


@session(python="python3.10")
def docs_serve(session):
    session.install(
        "mkdocs",
        "mkdocs-material[imaging]",
        "mkdocstrings[python]",
        "markdown-exec[ansi]",
    )
    session.run("mkdocs", "serve", *session.posargs)<|MERGE_RESOLUTION|>--- conflicted
+++ resolved
@@ -23,16 +23,11 @@
 
 @session(python=python_versions)
 def mypy(session):
-<<<<<<< HEAD
     session.install("mypy", "pytest", "hypothesis", "dirty-equals", ".")
-    session.run("mypy", "inline_snapshot", "tests")
-=======
-    session.install("mypy", "pytest", "hypothesis", ".")
     args = ["inline_snapshot", "tests"]
     if session.posargs:
         args = session.posargs
     session.run("mypy", *args)
->>>>>>> 7e753a26
 
 
 @session(python=python_versions)
