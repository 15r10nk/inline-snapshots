--- conflicted
+++ resolved
@@ -47,18 +47,10 @@
         try:
             file = self._lookup_path(name)
         except HashError:
-<<<<<<< HEAD
-            pass
-        else:
-            if file.stem.endswith("-new"):
-                stem = file.stem[:-4]
-                file.rename(file.with_name(stem + file.suffix))
-=======
             return
         if file.stem.endswith("-new"):
             stem = file.stem[:-4]
             file.rename(file.with_name(stem + file.suffix))
->>>>>>> 36efe763
 
     def _lookup_path(self, name) -> pathlib.Path:
         files = list(self.directory.glob(name))
