import ast
import copy
import inspect
import tokenize
from collections import defaultdict
from pathlib import Path
from typing import Any
from typing import Dict  # noqa
from typing import Iterator
from typing import Set
from typing import Tuple  # noqa
from typing import TypeVar

from executing import Source

from ._align import add_x
from ._align import align
from ._change import apply_all
from ._change import CallArg
from ._change import Change
from ._change import Delete
from ._change import DictInsert
from ._change import ListInsert
from ._change import Replace
from ._format import format_code
from ._sentinels import undefined
from ._utils import ignore_tokens
from ._utils import normalize_strings
from ._utils import simple_token
from ._utils import value_to_token


class NotImplementedYet(Exception):
    pass


snapshots = {}  # type: Dict[Tuple[int, int], Snapshot]

_active = False

_files_with_snapshots: Set[str] = set()

_missing_values = 0


class Flags:
    """
    fix: the value needs to be changed to pass the tests
    update: the value should be updated because the token-stream has changed
    create: the snapshot is empty `snapshot()`
    trim: the snapshot contains more values than neccessary. 1 could be trimmed in `5 in snapshot([1,5])`.
    """

    def __init__(self, flags=set()):
        self.fix = "fix" in flags
        self.update = "update" in flags
        self.create = "create" in flags
        self.trim = "trim" in flags

    def to_set(self):
        return {k for k, v in self.__dict__.items() if v}

    def __repr__(self):
        return f"Flags({self.to_set()})"


_update_flags = Flags()


def ignore_old_value():
    return _update_flags.fix or _update_flags.update


class GenericValue:
    _new_value: Any
    _old_value: Any
    _current_op = "undefined"
    _ast_node: ast.Expr
    _source: Source

    def _token_of_node(self, node):

        return list(
            normalize_strings(
                [
                    simple_token(t.type, t.string)
                    for t in self._source.asttokens().get_tokens(node)
                    if t.type not in ignore_tokens
                ]
            )
        )

    def _format(self, text):
        if self._source is None:
            return text
        else:
            return format_code(text, Path(self._source.filename))

    def _token_to_code(self, tokens):
        return self._format(tokenize.untokenize(tokens)).strip()

    def _value_to_code(self, value):
        return self._token_to_code(value_to_token(value))

    def _ignore_old(self):
        return (
            _update_flags.fix
            or _update_flags.update
            or _update_flags.create
            or self._old_value is undefined
        )

    def _visible_value(self):
        if self._ignore_old():
            return self._new_value
        else:
            return self._old_value

    def _get_changes(self) -> Iterator[Change]:
        raise NotImplementedYet()

    def _new_code(self):
        raise NotImplementedYet()

    def __repr__(self):
        return repr(self._visible_value())

    def _type_error(self, op):
        __tracebackhide__ = True
        raise TypeError(
            f"This snapshot cannot be use with `{op}`, because it was previously used with `{self._current_op}`"
        )

    def __eq__(self, _other):
        __tracebackhide__ = True
        self._type_error("==")

    def __le__(self, _other):
        __tracebackhide__ = True
        self._type_error("<=")

    def __ge__(self, _other):
        __tracebackhide__ = True
        self._type_error(">=")

    def __contains__(self, _other):
        __tracebackhide__ = True
        self._type_error("in")

    def __getitem__(self, _item):
        __tracebackhide__ = True
        self._type_error("snapshot[key]")


class UndecidedValue(GenericValue):
    def __init__(self, old_value, ast_node, source):
        self._old_value = old_value
        self._new_value = undefined
        self._ast_node = ast_node
        self._source = source

    def _change(self, cls):
        self.__class__ = cls

    def _new_code(self):
        return ""

    def _get_changes(self) -> Iterator[Change]:
        # generic fallback
        new_token = value_to_token(self._old_value)

        if (
            self._ast_node is not None
            and self._token_of_node(self._ast_node) != new_token
        ):
            flag = "update"
        else:
            return

        new_code = self._token_to_code(new_token)

        yield Replace(
            node=self._ast_node,
            source=self._source,
            new_code=new_code,
            flag=flag,
            old_value=self._old_value,
            new_value=self._old_value,
        )

    # functions which determine the type

    def __eq__(self, other):
        self._change(EqValue)
        return self == other

    def __le__(self, other):
        self._change(MinValue)
        return self <= other

    def __ge__(self, other):
        self._change(MaxValue)
        return self >= other

    def __contains__(self, other):
        self._change(CollectionValue)
        return other in self

    def __getitem__(self, item):
        self._change(DictValue)
        return self[item]


try:
    import dirty_equals  # type: ignore
except ImportError:  # pragma: no cover

    def update_allowed(value):
        return True

else:

    def update_allowed(value):
        return not isinstance(value, dirty_equals.DirtyEquals)


class EqValue(GenericValue):
    _current_op = "x == snapshot"

    def __eq__(self, other):
        global _missing_values
        if self._old_value is undefined:
            _missing_values += 1

        other = copy.deepcopy(other)

        if self._new_value is undefined:
            self._new_value = other

        return self._visible_value() == other

    def _new_code(self):
        return self._value_to_code(self._new_value)

    def _get_changes(self) -> Iterator[Change]:

        assert self._old_value is not undefined

        def check(old_value, old_node, new_value):

            if (
                isinstance(old_node, ast.List)
                and isinstance(new_value, list)
                and isinstance(old_value, list)
                or isinstance(old_node, ast.Tuple)
                and isinstance(new_value, tuple)
                and isinstance(old_value, tuple)
            ):
                diff = add_x(align(old_value, new_value))
                old = zip(old_value, old_node.elts)
                new = iter(new_value)
                old_position = 0
                to_insert = defaultdict(list)
                for c in diff:
                    if c in "mx":
                        old_value_element, old_node_element = next(old)
                        new_value_element = next(new)
                        yield from check(
                            old_value_element, old_node_element, new_value_element
                        )
                        old_position += 1
                    elif c == "i":
                        new_value_element = next(new)
                        new_code = self._value_to_code(new_value_element)
                        to_insert[old_position].append((new_code, new_value_element))
                    elif c == "d":
                        old_value_element, old_node_element = next(old)
                        yield Delete(
                            "fix", self._source, old_node_element, old_value_element
                        )
                        old_position += 1
                    else:
                        assert False

                for position, code_values in to_insert.items():
                    yield ListInsert(
                        "fix", self._source, old_node, position, *zip(*code_values)
                    )

                return

            elif (
                isinstance(old_node, ast.Dict)
                and isinstance(new_value, dict)
                and isinstance(old_value, dict)
                and len(old_value) == len(old_node.keys)
            ):
                for value, node in zip(old_value.keys(), old_node.keys):
                    assert node is not None

                    try:
                        # this is just a sanity check, dicts should be ordered
                        node_value = ast.literal_eval(node)
                    except:
                        continue
                    assert node_value == value

                for key, node in zip(old_value.keys(), old_node.values):
                    if key in new_value:
                        # check values with same keys
                        yield from check(old_value[key], node, new_value[key])
                    else:
                        # delete entries
                        yield Delete("fix", self._source, node, old_value[key])

                to_insert = []
                insert_pos = 0
                for key, new_value_element in new_value.items():
                    if key not in old_value:
                        # add new values
                        to_insert.append((key, new_value_element))
                    else:
                        if to_insert:
                            new_code = [
                                (self._value_to_code(k), self._value_to_code(v))
                                for k, v in to_insert
                            ]
                            yield DictInsert(
                                "fix",
                                self._source,
                                old_node,
                                insert_pos,
                                new_code,
                                to_insert,
                            )
                            to_insert = []
                        insert_pos += 1

                if to_insert:
                    new_code = [
                        (self._value_to_code(k), self._value_to_code(v))
                        for k, v in to_insert
                    ]
                    yield DictInsert(
                        "fix",
                        self._source,
                        old_node,
                        len(old_node.values),
                        new_code,
                        to_insert,
                    )

                return

            # generic fallback
            new_token = value_to_token(new_value)

            if not old_value == new_value:
                flag = "fix"
            elif (
                self._ast_node is not None
                and self._token_of_node(old_node) != new_token
                and update_allowed(old_value)
            ):
                flag = "update"
            else:
                return

            new_code = self._token_to_code(new_token)

            yield Replace(
                node=old_node,
                source=self._source,
                new_code=new_code,
                flag=flag,
                old_value=old_value,
                new_value=new_value,
            )

        yield from check(self._old_value, self._ast_node, self._new_value)


class MinMaxValue(GenericValue):
    """Generic implementation for <=, >="""

    @staticmethod
    def cmp(a, b):
        raise NotImplemented

    def _generic_cmp(self, other):
        global _missing_values
        if self._old_value is undefined:
            _missing_values += 1
        other = copy.deepcopy(other)

        if self._new_value is undefined:
            self._new_value = other
        else:
            self._new_value = (
                self._new_value if self.cmp(self._new_value, other) else other
            )

        return self.cmp(self._visible_value(), other)

    def _new_code(self):
        return self._value_to_code(self._new_value)

    def _get_changes(self) -> Iterator[Change]:
        new_token = value_to_token(self._new_value)
        if not self.cmp(self._old_value, self._new_value):
            flag = "fix"
        elif not self.cmp(self._new_value, self._old_value):
            flag = "trim"
        elif (
            self._ast_node is not None
            and self._token_of_node(self._ast_node) != new_token
        ):
            flag = "update"
        else:
            return

        new_code = self._token_to_code(new_token)

        yield Replace(
            node=self._ast_node,
            source=self._source,
            new_code=new_code,
            flag=flag,
            old_value=self._old_value,
            new_value=self._new_value,
        )


class MinValue(MinMaxValue):
    """
    handles:

    >>> snapshot(5) <= 6
    True

    >>> 6 >= snapshot(5)
    True

    """

    _current_op = "x >= snapshot"

    @staticmethod
    def cmp(a, b):
        return a <= b

    __le__ = MinMaxValue._generic_cmp


class MaxValue(MinMaxValue):
    """
    handles:

    >>> snapshot(5) >= 4
    True

    >>> 4 <= snapshot(5)
    True

    """

    _current_op = "x <= snapshot"

    @staticmethod
    def cmp(a, b):
        return a >= b

    __ge__ = MinMaxValue._generic_cmp


class CollectionValue(GenericValue):
    _current_op = "x in snapshot"

    def __contains__(self, item):
        global _missing_values
        if self._old_value is undefined:
            _missing_values += 1

        item = copy.deepcopy(item)

        if self._new_value is undefined:
            self._new_value = [item]
        else:
            if item not in self._new_value:
                self._new_value.append(item)

        if ignore_old_value() or self._old_value is undefined:
            return True
        else:
            return item in self._old_value

    def _new_code(self):
        return self._value_to_code(self._new_value)

    def _get_changes(self) -> Iterator[Change]:

        if self._ast_node is None:
            elements = [None] * len(self._old_value)
        else:
            assert isinstance(self._ast_node, ast.List)
            elements = self._ast_node.elts

        for old_value, old_node in zip(self._old_value, elements):
            if old_value not in self._new_value:
                yield Delete(
                    flag="trim", source=self._source, node=old_node, old_value=old_value
                )
                continue

            # check for update
            new_token = value_to_token(old_value)

            if old_node is not None and self._token_of_node(old_node) != new_token:
                new_code = self._token_to_code(new_token)

                yield Replace(
                    node=old_node,
                    source=self._source,
                    new_code=new_code,
                    flag="update",
                    old_value=old_value,
                    new_value=old_value,
                )

        new_values = [v for v in self._new_value if v not in self._old_value]
        if new_values:
            yield ListInsert(
                flag="fix",
                source=self._source,
                node=self._ast_node,
                position=len(self._old_value),
                new_code=[self._value_to_code(v) for v in new_values],
                new_values=new_values,
            )


class DictValue(GenericValue):
    _current_op = "snapshot[key]"

    def __getitem__(self, index):
        global _missing_values

        if self._new_value is undefined:
            self._new_value = {}

        old_value = self._old_value
        if old_value is undefined:
            _missing_values += 1
            old_value = {}

        child_node = None
        if self._ast_node is not None:
            assert isinstance(self._ast_node, ast.Dict)
            if index in old_value:
                pos = list(old_value.keys()).index(index)
                child_node = self._ast_node.values[pos]

        if index not in self._new_value:
            self._new_value[index] = UndecidedValue(
                old_value.get(index, undefined), child_node, self._source
            )

        return self._new_value[index]

    def _new_code(self):
        return (
            "{"
            + ", ".join(
                [
                    f"{self._value_to_code(k)}: {v._new_code()}"
                    for k, v in self._new_value.items()
                    if not isinstance(v, UndecidedValue)
                ]
            )
            + "}"
        )

    def _get_changes(self) -> Iterator[Change]:

        assert self._old_value is not undefined

        if self._ast_node is None:
            values = [None] * len(self._old_value)
        else:
            assert isinstance(self._ast_node, ast.Dict)
            values = self._ast_node.values

        for key, node in zip(self._old_value.keys(), values):
            if key in self._new_value:
                # check values with same keys
                yield from self._new_value[key]._get_changes()
            else:
                # delete entries
                yield Delete("trim", self._source, node, self._old_value[key])

        to_insert = []
        for key, new_value_element in self._new_value.items():
            if key not in self._old_value and not isinstance(
                new_value_element, UndecidedValue
            ):
                # add new values
                to_insert.append((key, new_value_element._new_code()))

        if to_insert:
            new_code = [(self._value_to_code(k), v) for k, v in to_insert]
            yield DictInsert(
                "create",
                self._source,
                self._ast_node,
                len(self._old_value),
                new_code,
                to_insert,
            )


T = TypeVar("T")


class ReprWrapper:
    def __init__(self, func):
        self.func = func

    def __call__(self, *args, **kwargs):
        return self.func(*args, **kwargs)

    def __repr__(self):
        return self.func.__name__


_T = TypeVar("_T")


def repr_wrapper(func: _T) -> _T:
    return ReprWrapper(func)  # type: ignore


@repr_wrapper
def snapshot(obj: Any = undefined) -> Any:
    """`snapshot()` is a placeholder for some value.

    `pytest --inline-snapshot=create` will create the value which matches your conditions.

    >>> assert 5 == snapshot()
    >>> assert 5 <= snapshot()
    >>> assert 5 >= snapshot()
    >>> assert 5 in snapshot()

    `snapshot()[key]` can be used to create sub-snapshots.

    The generated value will be inserted as argument to `snapshot()`

    >>> assert 5 == snapshot(5)

    `snapshot(value)` has general the semantic of an noop which returns `value`.
    """
    if not _active:
        if obj is undefined:
            raise AssertionError(
                "your snapshot is missing a value run pytest with --inline-snapshot=create"
            )
        else:
            return obj

    frame = inspect.currentframe()
    assert frame is not None
    frame = frame.f_back
    assert frame is not None
    frame = frame.f_back
    assert frame is not None

    expr = Source.executing(frame)

    module = inspect.getmodule(frame)
    if module is not None and module.__file__ is not None:
        _files_with_snapshots.add(module.__file__)

    key = id(frame.f_code), frame.f_lasti

    if key not in snapshots:
        node = expr.node
        if node is None:
            # we can run without knowing of the calling expression but we will not be able to fix code
            snapshots[key] = Snapshot(obj, None)
        else:
            assert isinstance(node, ast.Call)
            snapshots[key] = Snapshot(obj, expr)

    return snapshots[key]._value


def used_externals(tree):
    return [
        n.args[0].value
        for n in ast.walk(tree)
        if isinstance(n, ast.Call)
        and isinstance(n.func, ast.Name)
        and n.func.id == "external"
        and n.args
        and isinstance(n.args[0], ast.Constant)
    ]


class Snapshot:
    def __init__(self, value, expr):
        self._expr = expr
        node = expr.node.args[0] if expr is not None and expr.node.args else None
        source = expr.source if expr is not None else None
        self._value = UndecidedValue(value, node, source)
        self._uses_externals = []

    def _changes(self):
        if self._value._old_value is undefined:
            new_code = self._value._new_code()
            try:
                ast.parse(new_code)
            except:
                return

<<<<<<< HEAD
            yield CallArg(
                "create",
                self._value._source,
                self._expr.node if self._expr is not None else None,
                0,
                None,
=======
            assert self._expr is not None

            call = self._expr.node
            tokens = list(self._expr.source.asttokens().get_tokens(call))

            assert isinstance(call, ast.Call)
            assert len(call.args) == 0
            assert len(call.keywords) == 0
            assert tokens[-2].string == "("
            assert tokens[-1].string == ")"

            change = ChangeRecorder.current.new_change()
            change.set_tags("inline_snapshot")
            change.replace(
                (end_of(tokens[-2]), start_of(tokens[-1])),
>>>>>>> 7e753a26
                new_code,
                self._value._old_value,
                self._value._new_value,
            )

        else:

            yield from self._value._get_changes()

    def _change(self):
        changes = list(self._changes())
        apply_all(
            [change for change in changes if change.flag in _update_flags.to_set()]
        )

    @property
    def _flags(self):

        if self._value._old_value is undefined:
            return {"create"}

        changes = self._value._get_changes()
        return {change.flag for change in changes}<|MERGE_RESOLUTION|>--- conflicted
+++ resolved
@@ -721,30 +721,12 @@
             except:
                 return
 
-<<<<<<< HEAD
             yield CallArg(
                 "create",
                 self._value._source,
                 self._expr.node if self._expr is not None else None,
                 0,
                 None,
-=======
-            assert self._expr is not None
-
-            call = self._expr.node
-            tokens = list(self._expr.source.asttokens().get_tokens(call))
-
-            assert isinstance(call, ast.Call)
-            assert len(call.args) == 0
-            assert len(call.keywords) == 0
-            assert tokens[-2].string == "("
-            assert tokens[-1].string == ")"
-
-            change = ChangeRecorder.current.new_change()
-            change.set_tags("inline_snapshot")
-            change.replace(
-                (end_of(tokens[-2]), start_of(tokens[-1])),
->>>>>>> 7e753a26
                 new_code,
                 self._value._old_value,
                 self._value._new_value,
