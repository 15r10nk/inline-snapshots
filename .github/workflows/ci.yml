--- conflicted
+++ resolved
@@ -25,13 +25,8 @@
     runs-on: ${{matrix.os}}
     strategy:
       matrix:
-<<<<<<< HEAD
         python-version: ['3.8', '3.9', '3.10', '3.11', '3.12']
-        os: [ubuntu-latest, windows-latest, macos-latest]
-=======
-        python-version: ['3.7', '3.8', '3.9', '3.10', '3.11', '3.12']
         os: [ubuntu-latest, windows-latest, macos-13]
->>>>>>> 90609355
     steps:
     - uses: actions/checkout@v3
     - uses: actions/setup-python@v4
